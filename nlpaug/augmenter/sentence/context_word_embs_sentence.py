"""
    Augmenter that apply operation (sentence level) to textual input based on contextual word embeddings.
"""

import os

from nlpaug.augmenter.sentence import SentenceAugmenter
import nlpaug.model.lang_models as nml
from nlpaug.util.action import Action

CONTEXT_WORD_EMBS_SENTENCE_MODELS = {}

<<<<<<< HEAD
    xlnet_model = nml.XlNet(model_path, device=device, temperature=temperature, top_k=top_k, top_p=top_p,
                            return_past=True)
    xlnet_model.model.eval()
    XLNET_MODEL = xlnet_model
=======
>>>>>>> 9863867b

def init_context_word_embs_sentence_model(model_path, device, force_reload=False, temperature=1.0, top_k=None,
                                          top_p=None):
    global CONTEXT_WORD_EMBS_SENTENCE_MODELS

    model_name = os.path.basename(model_path)
    if model_name in CONTEXT_WORD_EMBS_SENTENCE_MODELS and not force_reload:
        CONTEXT_WORD_EMBS_SENTENCE_MODELS[model_name].temperature = temperature
        CONTEXT_WORD_EMBS_SENTENCE_MODELS[model_name].top_k = top_k
        CONTEXT_WORD_EMBS_SENTENCE_MODELS[model_name].top_p = top_p
        return CONTEXT_WORD_EMBS_SENTENCE_MODELS[model_name]

    if 'xlnet' in model_path:
        model = nml.XlNet(model_path, device=device, temperature=temperature, top_k=top_k, top_p=top_p)
    elif 'gpt2' in model_path:
        model = nml.Gpt2(model_path, device=device, temperature=temperature, top_k=top_k, top_p=top_p)
    else:
        raise ValueError('Model name value is unexpected. Only support XLNet and GPT2 model.')

<<<<<<< HEAD
    gpt2_model = nml.Gpt2(model_path, device=device, temperature=temperature, top_k=top_k, top_p=top_p,
                          return_past=True)
    gpt2_model.model.eval()
    GPT2_MODEL = gpt2_model

    return gpt2_model
=======
    CONTEXT_WORD_EMBS_SENTENCE_MODELS[model_name] = model
    return model
>>>>>>> 9863867b


class ContextualWordEmbsForSentenceAug(SentenceAugmenter):
    # https://arxiv.org/pdf/1707.07328.pdf
    """
    Augmenter that leverage contextual word embeddings to find top n similar word for augmentation.

    :param str model_path: Model name or model path. It used pytorch-transformer to load the model. Tested
        'xlnet-base-cased', 'gpt2'.
    :param float temperature: Controlling randomness. Default value is 1 and lower temperature results in less random
        behavior
    :param int top_k: Controlling lucky draw pool. Top k score token will be used for augmentation. Larger k, more
        token can be used. Default value is 100. If value is None which means using all possible tokens.
    :param float top_p: Controlling lucky draw pool. Top p of cumulative probability will be removed. Larger p, more
        token can be used. Default value is None which means using all possible tokens.
    :param str device: Use either cpu or gpu. Default value is None, it uses GPU if having. While possible values are
        'cuda' and 'cpu'.
    :param bool force_reload: Force reload the contextual word embeddings model to memory when initialize the class.
        Default value is False and suggesting to keep it as False if performance is the consideration.
    :param str name: Name of this augmenter

    >>> import nlpaug.augmenter.sentence as nas
    >>> aug = nas.ContextualWordEmbsForSentenceAug()
    """

    def __init__(self, model_path='xlnet-base-cased', temperature=1.0, top_k=100, top_p=None,
                 name='ContextualWordEmbsForSentence_Aug',
                 device=None, force_reload=False, verbose=0):
        super().__init__(
            action=Action.INSERT, name=name, tokenizer=None, stopwords=None,
            verbose=verbose)
        self.model_path = model_path
        self.temperature = temperature
        self.top_k = top_k
        self.top_p = top_p

        self._init()
        self.model = self.get_model(
            model_path=model_path, device=device, force_reload=force_reload, temperature=temperature, top_k=top_k,
            top_p=top_p)
        self.device = self.model.device
        self.tokenizer = self.model.tokenizer.tokenize

    def _init(self):
        if 'xlnet' in self.model_path:
            self.model_type = 'xlnet'
        elif 'gpt2' in self.model_path:
            self.model_type = 'gpt2'
        else:
            self.model_type = ''

    def insert(self, data):
        if data is None or data == '' or data.strip() == '':
            return data

        max_try = 30  # On average 30 should be enough to complete a sentence
        past = None
        augmented_text = ''

        for _ in range(max_try):
            text = data + augmented_text
            # Mask token is needed for xlnet. No mask token for gpt2
            if self.model_type in ['xlnet']:
                text += ' ' + self.model.MASK_TOKEN

            results = self.model.predict(text, n=1, past=past)

            if self.model.return_past:
                results, past = results

            new_word, proba = results[0]

            if new_word in self.SENTENCE_SEPARATOR:
                augmented_text += new_word
                break

            augmented_text += ' ' + new_word

        return data + ' ' + self.model.clean(augmented_text)

    @classmethod
    def get_model(cls, model_path, device='cuda', force_reload=False, temperature=1.0, top_k=None, top_p=0.0):
        return init_context_word_embs_sentence_model(model_path, device, force_reload, temperature, top_k, top_p)<|MERGE_RESOLUTION|>--- conflicted
+++ resolved
@@ -10,16 +10,9 @@
 
 CONTEXT_WORD_EMBS_SENTENCE_MODELS = {}
 
-<<<<<<< HEAD
-    xlnet_model = nml.XlNet(model_path, device=device, temperature=temperature, top_k=top_k, top_p=top_p,
-                            return_past=True)
-    xlnet_model.model.eval()
-    XLNET_MODEL = xlnet_model
-=======
->>>>>>> 9863867b
 
 def init_context_word_embs_sentence_model(model_path, device, force_reload=False, temperature=1.0, top_k=None,
-                                          top_p=None):
+                                          top_p=None, return_past=True):
     global CONTEXT_WORD_EMBS_SENTENCE_MODELS
 
     model_name = os.path.basename(model_path)
@@ -30,24 +23,11 @@
         return CONTEXT_WORD_EMBS_SENTENCE_MODELS[model_name]
 
     if 'xlnet' in model_path:
-        model = nml.XlNet(model_path, device=device, temperature=temperature, top_k=top_k, top_p=top_p)
+        model = nml.XlNet(model_path, device=device, temperature=temperature, top_k=top_k, top_p=top_p, return_past=return_past)
     elif 'gpt2' in model_path:
-        model = nml.Gpt2(model_path, device=device, temperature=temperature, top_k=top_k, top_p=top_p)
+        model = nml.Gpt2(model_path, device=device, temperature=temperature, top_k=top_k, top_p=top_p, return_past=return_past)
     else:
         raise ValueError('Model name value is unexpected. Only support XLNet and GPT2 model.')
-
-<<<<<<< HEAD
-    gpt2_model = nml.Gpt2(model_path, device=device, temperature=temperature, top_k=top_k, top_p=top_p,
-                          return_past=True)
-    gpt2_model.model.eval()
-    GPT2_MODEL = gpt2_model
-
-    return gpt2_model
-=======
-    CONTEXT_WORD_EMBS_SENTENCE_MODELS[model_name] = model
-    return model
->>>>>>> 9863867b
-
 
 class ContextualWordEmbsForSentenceAug(SentenceAugmenter):
     # https://arxiv.org/pdf/1707.07328.pdf
