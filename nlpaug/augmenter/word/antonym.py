"""
    Augmenter that apply semantic meaning based to textual input.
"""

from nlpaug.augmenter.word import WordAugmenter
from nlpaug.util import Action, Doc, PartOfSpeech, WarningException, WarningName, WarningCode, WarningMessage
import nlpaug.model.word_dict as nmw


class AntonymAug(WordAugmenter):
    # https://arxiv.org/pdf/1809.02079.pdf
    """
    Augmenter that leverage semantic meaning to substitute word.

    :param str lang: Language of your text. Default value is 'eng'.
    :param float aug_p: Percentage of word will be augmented.
    :param int aug_min: Minimum number of word will be augmented.
    :param int aug_max: Maximum number of word will be augmented. If None is passed, number of augmentation is
        calculated via aup_p. If calculated result from aug_p is smaller than aug_max, will use calculated result from
        aug_p. Otherwise, using aug_max.
    :param list stopwords: List of words which will be skipped from augment operation.
    :param str stopwords_regex: Regular expression for matching words which will be skipped from augment operation.
    :param func tokenizer: Customize tokenization process
    :param func reverse_tokenizer: Customize reverse of tokenization process
    :param str name: Name of this augmenter

    >>> import nlpaug.augmenter.word as naw
    >>> aug = naw.AntonymAug()
    """

    def __init__(self, name='Antonym_Aug', aug_min=1, aug_max=10, aug_p=0.3, lang='eng',
                 stopwords=None, tokenizer=None, reverse_tokenizer=None, stopwords_regex=None, 
                 verbose=0):
        super().__init__(
            action=Action.SUBSTITUTE, name=name, aug_p=aug_p, aug_min=aug_min, aug_max=aug_max, stopwords=stopwords,
            tokenizer=tokenizer, reverse_tokenizer=reverse_tokenizer, device='cpu', verbose=verbose,
            stopwords_regex=stopwords_regex, include_detail=False)

        self.aug_src = 'wordnet'  # TODO: other source
        self.lang = lang
        self.model = self.get_model(self.aug_src, lang)

    def skip_aug(self, token_idxes, tokens):
        results = []
        for token_idx in token_idxes:
<<<<<<< HEAD
            # Based on https://arxiv.org/pdf/1809.02079.pdf for Antonyms,
            # We choose only tokens which are Verbs, Adjectives, Adverbs
            if tokens[token_idx][1] in ['VB', 'VBD', 'VBZ', 'VBG', 'VBN', 'VBP',
                                        'JJ', 'JJR', 'JJS',
                                        'RB', 'RBR', 'RBS']:
                results.append(token_idx)
=======
            # Some word does not come with synonym/ antony. It will be excluded in lucky draw.
            if tokens[token_idx][1] in ['DT']:
                continue

            # Check having antonym or not.
            # TODO: do it again in later phase. 
            if len(self.get_candidates(tokens, token_idx)) == 0:
                continue
            
            results.append(token_idx)
>>>>>>> 7b002ab6

        return results

    def _get_aug_idxes(self, tokens):
        aug_cnt = self.generate_aug_cnt(len(tokens))
        word_idxes = self.pre_skip_aug(tokens, tuple_idx=0)
        word_idxes = self.skip_aug(word_idxes, tokens)
        if len(word_idxes) == 0:
            if self.verbose > 0:
                exception = WarningException(name=WarningName.OUT_OF_VOCABULARY,
                                             code=WarningCode.WARNING_CODE_002, msg=WarningMessage.NO_WORD)
                exception.output()
            return None

        aug_idexes = []
        for aug_idx in word_idxes:
            word_poses = PartOfSpeech.constituent2pos(tokens[aug_idx][1])
            candidates = []
            if word_poses is None or len(word_poses) == 0:
                # Use every possible words as the mapping does not defined correctly
                candidates.extend(self.model.predict(tokens[aug_idx][0]))
            else:
                for word_pos in word_poses:
                    candidates.extend(self.model.predict(tokens[aug_idx][0], pos=word_pos))

            candidates = [c for c in candidates if c.lower() != tokens[aug_idx][0].lower()]

            if len(candidates) > 0:
                candidate = self.sample(candidates, 1)[0]
                aug_idexes.append((aug_idx, candidate))

        if len(aug_idexes) < aug_cnt:
            aug_cnt = len(aug_idexes)

        aug_idexes = self.sample(aug_idexes, aug_cnt)
        return aug_idexes

    def get_candidates(self, tokens, token_idx):
        original_token = tokens[token_idx][0]
        word_poses = PartOfSpeech.constituent2pos(tokens[token_idx][1])
        candidates = []
        if word_poses is None or len(word_poses) == 0:
            # Use every possible words as the mapping does not defined correctly
            candidates.extend(self.model.predict(tokens[token_idx][0]))
        else:
            for word_pos in word_poses:
                candidates.extend(self.model.predict(tokens[token_idx][0], pos=word_pos))

        candidates = [c for c in candidates if c.lower() != original_token.lower()]
        return candidates

    def substitute(self, data):
        change_seq = 0
        doc = Doc(data, self.tokenizer(data))

        pos = self.model.pos_tag(doc.get_original_tokens())

        aug_candidates = self._get_aug_idxes(pos)
        if aug_candidates is None or len(aug_candidates) == 0:
            if self.include_detail:
                return data, []
            return data

        aug_idxes, candidates = zip(*aug_candidates)
        if aug_idxes is None or len(aug_idxes) == 0:
            if self.include_detail:
                return data, []
            return data

        for aug_idx, original_token in enumerate(doc.get_original_tokens()):
            # Skip if no augment for word
            if aug_idx not in aug_idxes:
                continue

<<<<<<< HEAD
            candidate = candidates[aug_idxes.index(aug_idx)]
            candidate = candidate.replace("_", " ").replace("-", " ").lower()
            substitute_token = self.align_capitalization(original_token, candidate)
=======
            candidates = self.get_candidates(pos, aug_idx)

            if len(candidates) > 0:
                candidate = self.sample(candidates, 1)[0]
                candidate = candidate.replace("_", " ").replace("-", " ").lower()
                substitute_token = self.align_capitalization(original_token, candidate)
>>>>>>> 7b002ab6

            if aug_idx == 0:
                substitute_token = self.align_capitalization(original_token, substitute_token)

            change_seq += 1
            doc.add_change_log(aug_idx, new_token=substitute_token, action=Action.SUBSTITUTE,
                               change_seq=self.parent_change_seq + change_seq)

        if self.include_detail:
            return self.reverse_tokenizer(doc.get_augmented_tokens()), doc.get_change_logs()
        else:
            return self.reverse_tokenizer(doc.get_augmented_tokens())

    @classmethod
    def get_model(cls, aug_src, lang):
        if aug_src == 'wordnet':
            return nmw.WordNet(lang=lang, is_synonym=False)<|MERGE_RESOLUTION|>--- conflicted
+++ resolved
@@ -43,14 +43,13 @@
     def skip_aug(self, token_idxes, tokens):
         results = []
         for token_idx in token_idxes:
-<<<<<<< HEAD
             # Based on https://arxiv.org/pdf/1809.02079.pdf for Antonyms,
             # We choose only tokens which are Verbs, Adjectives, Adverbs
-            if tokens[token_idx][1] in ['VB', 'VBD', 'VBZ', 'VBG', 'VBN', 'VBP',
+            if tokens[token_idx][1] not in ['VB', 'VBD', 'VBZ', 'VBG', 'VBN', 'VBP',
                                         'JJ', 'JJR', 'JJS',
                                         'RB', 'RBR', 'RBS']:
-                results.append(token_idx)
-=======
+                continue
+
             # Some word does not come with synonym/ antony. It will be excluded in lucky draw.
             if tokens[token_idx][1] in ['DT']:
                 continue
@@ -61,7 +60,6 @@
                 continue
             
             results.append(token_idx)
->>>>>>> 7b002ab6
 
         return results
 
@@ -135,26 +133,20 @@
             # Skip if no augment for word
             if aug_idx not in aug_idxes:
                 continue
-
-<<<<<<< HEAD
-            candidate = candidates[aug_idxes.index(aug_idx)]
-            candidate = candidate.replace("_", " ").replace("-", " ").lower()
-            substitute_token = self.align_capitalization(original_token, candidate)
-=======
+            
             candidates = self.get_candidates(pos, aug_idx)
 
             if len(candidates) > 0:
                 candidate = self.sample(candidates, 1)[0]
                 candidate = candidate.replace("_", " ").replace("-", " ").lower()
                 substitute_token = self.align_capitalization(original_token, candidate)
->>>>>>> 7b002ab6
+                
+                if aug_idx == 0:
+                    substitute_token = self.align_capitalization(original_token, substitute_token)
 
-            if aug_idx == 0:
-                substitute_token = self.align_capitalization(original_token, substitute_token)
-
-            change_seq += 1
-            doc.add_change_log(aug_idx, new_token=substitute_token, action=Action.SUBSTITUTE,
-                               change_seq=self.parent_change_seq + change_seq)
+                change_seq += 1
+                doc.add_change_log(aug_idx, new_token=substitute_token, action=Action.SUBSTITUTE,
+                                   change_seq=self.parent_change_seq + change_seq)
 
         if self.include_detail:
             return self.reverse_tokenizer(doc.get_augmented_tokens()), doc.get_change_logs()
